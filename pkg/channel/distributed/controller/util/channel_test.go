--- conflicted
+++ resolved
@@ -32,13 +32,8 @@
 // Test Data
 const (
 	testPrefix       = "testkafkaprefix"
-<<<<<<< HEAD
-	channelName      = "testname"
-	channelNamespace = "testnamespace"
-=======
 	channelName      = "test-channel-name"
 	channelNamespace = "test-channel-namespace"
->>>>>>> 504c3be3
 )
 
 // Test The ChannelLogger() Functionality
